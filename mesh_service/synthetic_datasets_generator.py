# Model for generating synthetic datasets without FEMM

from datetime import datetime
import femm
import numpy as np


def load_yolo(filepath):
    """
    load tissues borders from yolo dataset into dict, where 
        keys - tissues classes,
        vals - list of lists with coordinates.
    Ignores repeats.
    Args:
        filepath - path to file
    Returns:
        borders = {tissue_type : [[x, y], ..., [x, y]]}
    """
    borders = {}
    with open(filepath) as file:
        for line in file:
            x = []
            y = []
            for idx, val in enumerate(line.strip().split(' ')):
                if idx:
                    if idx % 2:
                        x.append(int(val))
                    else:
                        y.append(int(val))
                        try:
                            if (x[-2], y[-2]) == (x[-1], y[-1]):
                                del (x[-1])
                                del (y[-1])
<<<<<<< HEAD
                        except:
=======
                        except Exception as e:
                            print(e)
>>>>>>> 852687a0
                            pass
                else:
                    tissue_type = val
            if len(x) != len(y):
                raise ValueError(f'len(x) != len(y): {len(x)} != {len(y)}')
            if len(x) >= 3:
<<<<<<< HEAD
                if not tissue_type in borders:
=======
                if tissue_type not in borders:  # if not tissue_type in borders:
>>>>>>> 852687a0
                    borders[tissue_type] = []
                borders[tissue_type].append([x, y])
    return borders


def femm_create_problem(units='millimeters', problemtype='planar', freq=50000, precision=1e-8, depth=10):
<<<<<<< HEAD
    '''
=======
    """
>>>>>>> 852687a0
    create new femm current flow problem
    Args:
        units - "inches", "millimeters", "centimeters", "mils", "meters", "micrometers"
        problemtype - "planar" for a 2-D planar problem, or to "axi" for an axisymmetric problem
        freq - current frequency in Hz
        precision - solver precission (RMS of the residual)
        depth - depth of the problem in the into-the-page direction for 2-D planar problems
    Returns:
    """
    femm.openfemm()
    femm.newdocument(3)  # 3 - current flow problem
    femm.ci_probdef(units, problemtype, freq, precision, depth)


def femm_add_contour(coords_list):
    """
    add closed countour by points coordinates
    Args:
        coords - [x : list, y : list]
    Returns:

    TODO: if multiple points lie on the same line -
    ignore all points ignore all points except the first and last
<<<<<<< HEAD
    '''
    coords = np.transpose(np.array([coords_list[0], coords_list[1]]))
=======
    """
    coords = np.transpose(np.array([coords_list[0],coords_list[1]]))
>>>>>>> 852687a0
    x0 = coords[0, 0]
    y0 = coords[0, 1]
    for i in range(0, len(coords)):
        x1 = coords[i - 1, 0]
        y1 = coords[i - 1, 1]
        x2 = coords[i, 0]
        y2 = coords[i, 1]
        femm.ci_addnode(x2, y2)
        femm.ci_addsegment(x1, y1, x2, y2)
    femm.ci_addsegment(x0, y0, x2, y2)


def test():
    """
    Provides testing
    :return: None
    """
    start = datetime.now()
    print(f'Started at {start}')
    borders = load_yolo(r'./data/IOP_870/IOP_870.txt')
    femm_create_problem()
    femm_add_contour(borders['0'][0])
    print(f'Elapsed: {datetime.now() - start}')<|MERGE_RESOLUTION|>--- conflicted
+++ resolved
@@ -31,34 +31,22 @@
                             if (x[-2], y[-2]) == (x[-1], y[-1]):
                                 del (x[-1])
                                 del (y[-1])
-<<<<<<< HEAD
-                        except:
-=======
                         except Exception as e:
                             print(e)
->>>>>>> 852687a0
                             pass
                 else:
                     tissue_type = val
             if len(x) != len(y):
                 raise ValueError(f'len(x) != len(y): {len(x)} != {len(y)}')
             if len(x) >= 3:
-<<<<<<< HEAD
-                if not tissue_type in borders:
-=======
                 if tissue_type not in borders:  # if not tissue_type in borders:
->>>>>>> 852687a0
                     borders[tissue_type] = []
                 borders[tissue_type].append([x, y])
     return borders
 
 
 def femm_create_problem(units='millimeters', problemtype='planar', freq=50000, precision=1e-8, depth=10):
-<<<<<<< HEAD
-    '''
-=======
     """
->>>>>>> 852687a0
     create new femm current flow problem
     Args:
         units - "inches", "millimeters", "centimeters", "mils", "meters", "micrometers"
@@ -82,18 +70,13 @@
 
     TODO: if multiple points lie on the same line -
     ignore all points ignore all points except the first and last
-<<<<<<< HEAD
-    '''
-    coords = np.transpose(np.array([coords_list[0], coords_list[1]]))
-=======
     """
     coords = np.transpose(np.array([coords_list[0],coords_list[1]]))
->>>>>>> 852687a0
     x0 = coords[0, 0]
     y0 = coords[0, 1]
-    for i in range(0, len(coords)):
-        x1 = coords[i - 1, 0]
-        y1 = coords[i - 1, 1]
+    for i in range(0,len(coords)):
+        x1 = coords[i-1, 0]
+        y1 = coords[i-1, 1]
         x2 = coords[i, 0]
         y2 = coords[i, 1]
         femm.ci_addnode(x2, y2)
